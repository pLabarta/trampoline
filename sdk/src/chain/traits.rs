--- conflicted
+++ resolved
@@ -1,6 +1,6 @@
 
+use std::prelude::v1::*;
 use std::collections::HashMap;
-
 use crate::types::{bytes::Bytes, cell::Cell};
 use crate::{
     contract::{
@@ -12,11 +12,10 @@
 };
 use ckb_sdk::{traits::CellQueryOptions, unlock::ScriptUnlocker, ScriptId};
 
-use ckb_types::{
+use crate::ckb_types::{
     core::TransactionView,
     packed::{Byte32, OutPoint},
 };
-use std::prelude::v1::*;
 
 
 pub type Unlockers = HashMap<ScriptId, Box<dyn ScriptUnlocker>>;
@@ -61,10 +60,6 @@
         }
     }
 
-<<<<<<< HEAD
-    fn deploy_cell(&mut self, cell: &Cell) -> ChainResult<OutPoint>;
-    fn deploy_cells(&mut self, cells: &[Cell]) -> ChainResult<Vec<OutPoint>>;
-=======
     fn deploy_cell(
         &mut self,
         cell: &Cell,
@@ -77,7 +72,6 @@
         unlockers: Unlockers,
         inputs: &CellInputs,
     ) -> ChainResult<Vec<OutPoint>>;
->>>>>>> fe9051ae
 
     fn set_default_lock(&mut self, cell: Cell) -> Result<(), ChainError>;
 
